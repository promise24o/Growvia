--- conflicted
+++ resolved
@@ -6,7 +6,7 @@
   PLAN_LIMITS,
   registerSchema,
   SubscriptionPlan,
-  UserRole
+  UserRole,
 } from "@shared/schema";
 import { randomBytes } from "crypto";
 import type { Express, NextFunction, Request, Response } from "express";
@@ -19,12 +19,12 @@
 import { IStorage } from "./storage";
 import {
   sendPasswordResetEmail,
-  sendPasswordResetSuccessEmail
+  sendPasswordResetSuccessEmail,
 } from "./utils/email";
 import {
   generatePasswordResetToken,
   removePasswordResetToken,
-  verifyPasswordResetToken
+  verifyPasswordResetToken,
 } from "./utils/token";
 
 // Onboarding schema
@@ -32,11 +32,16 @@
   position: z.string().min(1, { message: "Position is required" }),
   industry: z.string().min(1, { message: "Industry is required" }),
   companySize: z.string().min(1, { message: "Company size is required" }),
-  signingFrequency: z.string().min(1, { message: "Signing frequency is required" }),
-  creationFrequency: z.string().min(1, { message: "Creation frequency is required" }),
+  signingFrequency: z
+    .string()
+    .min(1, { message: "Signing frequency is required" }),
+  creationFrequency: z
+    .string()
+    .min(1, { message: "Creation frequency is required" }),
 });
 
-const JWT_SECRET = process.env.JWT_SECRET || "affiliate-hub-secret-key-change-in-production";
+const JWT_SECRET =
+  process.env.JWT_SECRET || "affiliate-hub-secret-key-change-in-production";
 const TOKEN_EXPIRY = "7d";
 
 // Initialize the MongoDB storage
@@ -49,30 +54,34 @@
 }
 
 // Middleware to authenticate requests
-const authenticate = async (req: Request, res: Response, next: NextFunction) => {
+const authenticate = async (
+  req: Request,
+  res: Response,
+  next: NextFunction,
+) => {
   try {
     const token = req.headers.authorization?.split(" ")[1];
-    
+
     if (!token) {
       return res.status(401).json({ message: "Authentication required" });
     }
-    
+
     const decoded = jwt.verify(token, JWT_SECRET) as JwtPayload;
-    
+
     // Add user info to request object
     (req as any).user = {
       id: decoded.userId,
       userId: decoded.userId, // Add userId for consistency
       organizationId: decoded.organizationId,
-      role: decoded.role
+      role: decoded.role,
     };
-    
+
     // Check if the user belongs to an organization and has admin role
     if (decoded.organizationId && decoded.role === UserRole.ADMIN) {
       // Check if trial has expired and handle it if needed
       await handleTrialExpiry(decoded.organizationId);
     }
-    
+
     next();
   } catch (error) {
     return res.status(401).json({ message: "Invalid or expired token" });
@@ -83,171 +92,204 @@
 const authorize = (roles: string[]) => {
   return (req: Request, res: Response, next: NextFunction) => {
     const user = (req as any).user;
-    
+
     if (!user) {
       return res.status(401).json({ message: "Authentication required" });
     }
-    
+
     if (!roles.includes(user.role)) {
       return res.status(403).json({ message: "Insufficient permissions" });
     }
-    
+
     next();
   };
 };
 
 // Generate a JWT token
-const generateToken = (user: { id: number, organizationId: number | null, role: string }): string => {
-  const payload = { 
-    userId: user.id, 
+const generateToken = (user: {
+  id: number;
+  organizationId: number | null;
+  role: string;
+}): string => {
+  const payload = {
+    userId: user.id,
     organizationId: user.organizationId,
-    role: user.role
+    role: user.role,
   };
   return jwt.sign(payload, JWT_SECRET, { expiresIn: TOKEN_EXPIRY });
 };
 
-export async function registerRoutes(app: Express, apiRouter?: any): Promise<Server> {
+export async function registerRoutes(
+  app: Express,
+  apiRouter?: any,
+): Promise<Server> {
   // Determine which router to use for API routes
   const router = apiRouter || app;
-  
+
   // Set up payment routes on main app
   setupPaymentRoutes(app);
-  
+
   // Authentication routes
-  
+
   // Forgot password route - initiates the password reset
   router.post("/auth/forgot-password", async (req: Request, res: Response) => {
     try {
       const { email } = req.body;
-      
+
       if (!email) {
         return res.status(400).json({ message: "Email is required" });
       }
-      
+
       // Find user by email
       const user = await storage.getUserByEmail(email);
-      
+
       // If no user found, return success anyway for security reasons
       if (!user || !user.id) {
-        return res.status(200).json({ 
-          message: "If your email exists in our system, you will receive a password reset link shortly" 
+        return res.status(200).json({
+          message:
+            "If your email exists in our system, you will receive a password reset link shortly",
         });
       }
-      
+
       // Generate password reset token
       const resetToken = generatePasswordResetToken(user.id);
-      
+
       // Build reset URL
-      const baseUrl = `${req.protocol}://${req.get('host')}`;
+      const baseUrl = `${req.protocol}://${req.get("host")}`;
       const resetUrl = `${baseUrl}/reset-password?id=${user.id}&token=${resetToken}`;
-      
+
       // Send password reset email
-      const emailSent = await sendPasswordResetEmail(user, resetToken, resetUrl);
-      
+      const emailSent = await sendPasswordResetEmail(
+        user,
+        resetToken,
+        resetUrl,
+      );
+
       if (!emailSent) {
         console.error(`Failed to send password reset email to ${user.email}`);
-        return res.status(500).json({ message: "Failed to send password reset email" });
-      }
-      
-      return res.status(200).json({ 
-        message: "If your email exists in our system, you will receive a password reset link shortly" 
-      });
-    } catch (error: any) {
-      console.error('Forgot password error:', error);
-      return res.status(500).json({ message: "An error occurred processing your request" });
-    }
-  });
-  
+        return res
+          .status(500)
+          .json({ message: "Failed to send password reset email" });
+      }
+
+      return res.status(200).json({
+        message:
+          "If your email exists in our system, you will receive a password reset link shortly",
+      });
+    } catch (error: any) {
+      console.error("Forgot password error:", error);
+      return res
+        .status(500)
+        .json({ message: "An error occurred processing your request" });
+    }
+  });
+
   // Reset password route - validates token and resets password
   router.post("/auth/reset-password", async (req: Request, res: Response) => {
     try {
       const { userId, token, newPassword } = req.body;
-      
+
       if (!userId || !token || !newPassword) {
-        return res.status(400).json({ message: "User ID, token, and new password are required" });
-      }
-      
+        return res
+          .status(400)
+          .json({ message: "User ID, token, and new password are required" });
+      }
+
       // Validate token
       const isValidToken = verifyPasswordResetToken(userId, token);
-      
+
       if (!isValidToken) {
         return res.status(401).json({ message: "Invalid or expired token" });
       }
-      
+
       // Find user
       const user = await storage.getUser(userId);
-      
+
       if (!user) {
         return res.status(404).json({ message: "User not found" });
       }
-      
+
       // Update user's password
-      await storage.updateUser(userId, { 
-        password: newPassword  // Note: Storage layer should handle password hashing
-      });
-      
+      await storage.updateUser(userId, {
+        password: newPassword, // Note: Storage layer should handle password hashing
+      });
+
       // Remove the used token
       removePasswordResetToken(userId);
-      
+
       // Send confirmation email
       await sendPasswordResetSuccessEmail(user);
-      
-      return res.status(200).json({ message: "Password has been reset successfully" });
-    } catch (error: any) {
-      console.error('Reset password error:', error);
-      return res.status(500).json({ message: "An error occurred processing your request" });
-    }
-  });
-  
+
+      return res
+        .status(200)
+        .json({ message: "Password has been reset successfully" });
+    } catch (error: any) {
+      console.error("Reset password error:", error);
+      return res
+        .status(500)
+        .json({ message: "An error occurred processing your request" });
+    }
+  });
+
   // Verify password reset token route - checks if a token is valid
-  router.post("/auth/verify-reset-token", async (req: Request, res: Response) => {
-    try {
-      const { userId, token } = req.body;
-      
-      if (!userId || !token) {
-        return res.status(400).json({ message: "User ID and token are required" });
-      }
-      
-      // Validate token
-      const isValidToken = verifyPasswordResetToken(userId, token);
-      
-      if (!isValidToken) {
-        return res.status(401).json({ message: "Invalid or expired token" });
-      }
-      
-      return res.status(200).json({ valid: true });
-    } catch (error: any) {
-      console.error('Verify reset token error:', error);
-      return res.status(500).json({ message: "An error occurred processing your request" });
-    }
-  });
-  
+  router.post(
+    "/auth/verify-reset-token",
+    async (req: Request, res: Response) => {
+      try {
+        const { userId, token } = req.body;
+
+        if (!userId || !token) {
+          return res
+            .status(400)
+            .json({ message: "User ID and token are required" });
+        }
+
+        // Validate token
+        const isValidToken = verifyPasswordResetToken(userId, token);
+
+        if (!isValidToken) {
+          return res.status(401).json({ message: "Invalid or expired token" });
+        }
+
+        return res.status(200).json({ valid: true });
+      } catch (error: any) {
+        console.error("Verify reset token error:", error);
+        return res
+          .status(500)
+          .json({ message: "An error occurred processing your request" });
+      }
+    },
+  );
+
   router.post("/auth/login", async (req: Request, res: Response) => {
     try {
       const validatedData = loginSchema.parse(req.body);
-      
+
       // Find user by email
       const user = await storage.getUserByEmail(validatedData.email);
-      
+
       if (!user) {
         return res.status(401).json({ message: "Invalid email or password" });
       }
-      
+
       // In a real app, you would use bcrypt.compare here
       // For this implementation, we're using a simple hash check in the storage layer
-      const isPasswordValid = await storage.verifyPassword(validatedData.password, user.password);
-      
+      const isPasswordValid = await storage.verifyPassword(
+        validatedData.password,
+        user.password,
+      );
+
       if (!isPasswordValid) {
         return res.status(401).json({ message: "Invalid email or password" });
       }
-      
+
       // Generate JWT token
       const token = generateToken({
         id: user._id,
         organizationId: user.organizationId,
-        role: user.role
-      });
-      
+        role: user.role,
+      });
+
       // Return user info and token
       return res.json({
         token,
@@ -256,8 +298,8 @@
           name: user.name,
           email: user.email,
           role: user.role,
-          organizationId: user.organizationId
-        }
+          organizationId: user.organizationId,
+        },
       });
     } catch (error: any) {
       return res.status(400).json({ message: error.message });
@@ -267,31 +309,35 @@
   router.post("/auth/register", async (req, res) => {
     try {
       const validatedData = registerSchema.parse(req.body);
-      
+
       // Check if user with this email already exists
       const existingUser = await storage.getUserByEmail(validatedData.email);
-      
+
       if (existingUser) {
         return res.status(400).json({ message: "Email already in use" });
       }
-      
+
       // Check if organization with this email already exists
-      const existingOrg = await storage.getOrganizationByEmail(validatedData.email);
-      
+      const existingOrg = await storage.getOrganizationByEmail(
+        validatedData.email,
+      );
+
       if (existingOrg) {
-        return res.status(400).json({ message: "Email already in use for an organization" });
-      }
-      
+        return res
+          .status(400)
+          .json({ message: "Email already in use for an organization" });
+      }
+
       // Create organization with free trial plan
       const organization = await storage.createOrganization({
         name: validatedData.organizationName,
         email: validatedData.email,
-        plan: SubscriptionPlan.FREE_TRIAL
-      });
-      
+        plan: SubscriptionPlan.FREE_TRIAL,
+      });
+
       // Set trial end date (7 days from now)
       await setTrialEndDate(organization.id);
-      
+
       // Create admin user
       const user = await storage.createUser({
         organizationId: organization.id,
@@ -299,24 +345,24 @@
         email: validatedData.email,
         password: validatedData.password,
         role: UserRole.ADMIN,
-        status: "active"
-      });
-      
+        status: "active",
+      });
+
       // Generate JWT token
       const token = generateToken({
         id: user.id,
         organizationId: user.organizationId,
-        role: user.role
-      });
-      
+        role: user.role,
+      });
+
       // Create initial activity
       await storage.createActivity({
         organizationId: organization.id,
         userId: user.id,
         type: "organization_created",
-        description: `${user.name} created organization ${organization.name}`
-      });
-      
+        description: `${user.name} created organization ${organization.name}`,
+      });
+
       // Return user info and token
       return res.status(201).json({
         token,
@@ -325,8 +371,8 @@
           name: user.name,
           email: user.email,
           role: user.role,
-          organizationId: user.organizationId
-        }
+          organizationId: user.organizationId,
+        },
       });
     } catch (error: any) {
       return res.status(400).json({ message: error.message });
@@ -336,26 +382,23 @@
   router.get("/auth/me", authenticate, async (req, res) => {
     try {
       const userId = (req as any).user.id;
-<<<<<<< HEAD
-=======
-      
+
       // Log user identification for debugging
-      console.log('Auth/me request - User ID from token:', userId);
->>>>>>> 890ad682
-      
+      console.log("Auth/me request - User ID from token:", userId);
+
       // Get user details
       const user = await storage.getUser(userId);
-      
+
       if (!user) {
         return res.status(404).json({ message: "User not found" });
       }
-      
+
       // Get organization details if applicable
       let organization = null;
       if (user.organizationId) {
         organization = await storage.getOrganization(user.organizationId);
       }
-      
+
       return res.json({
         user: {
           id: user.id,
@@ -363,14 +406,16 @@
           email: user.email,
           role: user.role,
           status: user.status,
-          avatar: user.avatar
+          avatar: user.avatar,
         },
-        organization: organization ? {
-          id: organization.id,
-          name: organization.name,
-          plan: organization.plan,
-          logo: organization.logo
-        } : null
+        organization: organization
+          ? {
+              id: organization.id,
+              name: organization.name,
+              plan: organization.plan,
+              logo: organization.logo,
+            }
+          : null,
       });
     } catch (error: any) {
       return res.status(500).json({ message: error.message });
@@ -381,182 +426,221 @@
   app.get("/api/organizations/current", authenticate, async (req, res) => {
     try {
       const organizationId = (req as any).user.organizationId;
-      
+
       if (!organizationId) {
-        return res.status(404).json({ message: "No organization associated with this user" });
-      }
-      
+        return res
+          .status(404)
+          .json({ message: "No organization associated with this user" });
+      }
+
       const organization = await storage.getOrganization(organizationId);
-      
+
       if (!organization) {
         return res.status(404).json({ message: "Organization not found" });
       }
-      
+
       return res.json(organization);
     } catch (error: any) {
       return res.status(500).json({ message: error.message });
     }
   });
 
-  app.patch("/api/organizations/current", authenticate, authorize([UserRole.ADMIN]), async (req, res) => {
+  app.patch(
+    "/api/organizations/current",
+    authenticate,
+    authorize([UserRole.ADMIN]),
+    async (req, res) => {
+      try {
+        const organizationId = (req as any).user.organizationId;
+
+        if (!organizationId) {
+          return res
+            .status(404)
+            .json({ message: "No organization associated with this user" });
+        }
+
+        const organization = await storage.updateOrganization(
+          organizationId,
+          req.body,
+        );
+
+        if (!organization) {
+          return res.status(404).json({ message: "Organization not found" });
+        }
+
+        return res.json(organization);
+      } catch (error: any) {
+        return res.status(500).json({ message: error.message });
+      }
+    },
+  );
+
+  // Onboarding route for organizations
+  app.post(
+    "/api/organizations/onboarding",
+    authenticate,
+    authorize([UserRole.ADMIN]),
+    async (req, res) => {
+      try {
+        const organizationId = (req as any).user.organizationId;
+
+        if (!organizationId) {
+          return res
+            .status(404)
+            .json({ message: "No organization associated with this user" });
+        }
+
+        // Validate onboarding data
+        const validatedData = onboardingSchema.parse(req.body);
+
+        // Update organization with onboarding data
+        const organization = await storage.updateOrganization(organizationId, {
+          position: validatedData.position,
+          industry: validatedData.industry,
+          companySize: validatedData.companySize,
+          signingFrequency: validatedData.signingFrequency,
+          creationFrequency: validatedData.creationFrequency,
+          onboardingCompleted: true,
+        });
+
+        if (!organization) {
+          return res.status(404).json({ message: "Organization not found" });
+        }
+
+        // Create activity for completed onboarding
+        await storage.createActivity({
+          organizationId,
+          userId: (req as any).user.id,
+          type: "onboarding_completed",
+          description: "Organization completed the onboarding process",
+        });
+
+        return res.json({
+          success: true,
+          message: "Onboarding completed successfully",
+          organization,
+        });
+      } catch (error: any) {
+        console.error("Onboarding error:", error);
+        return res.status(error.status || 500).json({
+          message: error.message || "An error occurred during onboarding",
+        });
+      }
+    },
+  );
+
+  // User/Marketer routes
+  router.get(
+    "/marketers",
+    authenticate,
+    authorize([UserRole.ADMIN]),
+    async (req, res) => {
+      try {
+        const organizationId = (req as any).user.organizationId;
+
+        if (!organizationId) {
+          return res
+            .status(404)
+            .json({ message: "No organization associated with this user" });
+        }
+
+        const users = await storage.getUsersByOrganization(organizationId);
+
+        // Filter to only get marketers
+        const marketers = users.filter(
+          (user) => user.role === UserRole.MARKETER,
+        );
+
+        return res.json(marketers);
+      } catch (error: any) {
+        return res.status(500).json({ message: error.message });
+      }
+    },
+  );
+
+  app.post(
+    "/api/marketers",
+    authenticate,
+    authorize([UserRole.ADMIN]),
+    async (req, res) => {
+      try {
+        const organizationId = (req as any).user.organizationId;
+
+        if (!organizationId) {
+          return res
+            .status(404)
+            .json({ message: "No organization associated with this user" });
+        }
+
+        // Check plan limits
+        const organization = await storage.getOrganization(organizationId);
+        if (!organization) {
+          return res.status(404).json({ message: "Organization not found" });
+        }
+
+        const marketers = await storage.getUsersByOrganization(organizationId);
+        const marketerCount = marketers.filter(
+          (u) => u.role === UserRole.MARKETER,
+        ).length;
+
+        const planLimits = PLAN_LIMITS[organization.plan as SubscriptionPlan];
+        if (marketerCount >= planLimits.marketers) {
+          return res.status(403).json({
+            message: `Your plan allows a maximum of ${planLimits.marketers} marketers. Please upgrade your plan.`,
+          });
+        }
+
+        // Generate a random password for the marketer
+        const temporaryPassword = randomBytes(8).toString("hex");
+
+        // Create marketer
+        const marketer = await storage.createUser({
+          organizationId,
+          name: req.body.name,
+          email: req.body.email,
+          password: temporaryPassword,
+          role: UserRole.MARKETER,
+          status: "pending",
+        });
+
+        // Create activity
+        await storage.createActivity({
+          organizationId,
+          userId: (req as any).user.id,
+          type: "marketer_invited",
+          description: `${req.body.name} invited as a new marketer`,
+        });
+
+        // In a real app, you would send an email with the invitation link here
+
+        return res.status(201).json({
+          marketer: {
+            id: marketer.id,
+            name: marketer.name,
+            email: marketer.email,
+            status: marketer.status,
+          },
+          inviteLink: `${req.protocol}://${req.get("host")}/marketer/accept-invite?email=${marketer.email}&token=${temporaryPassword}`,
+        });
+      } catch (error: any) {
+        return res.status(500).json({ message: error.message });
+      }
+    },
+  );
+
+  router.get("/marketers/top", authenticate, async (req, res) => {
     try {
       const organizationId = (req as any).user.organizationId;
-      
+
       if (!organizationId) {
-        return res.status(404).json({ message: "No organization associated with this user" });
-      }
-      
-      const organization = await storage.updateOrganization(organizationId, req.body);
-      
-      if (!organization) {
-        return res.status(404).json({ message: "Organization not found" });
-      }
-      
-      return res.json(organization);
-    } catch (error: any) {
-      return res.status(500).json({ message: error.message });
-    }
-  });
-
-  // Onboarding route for organizations
-  app.post("/api/organizations/onboarding", authenticate, authorize([UserRole.ADMIN]), async (req, res) => {
-    try {
-      const organizationId = (req as any).user.organizationId;
-      
-      if (!organizationId) {
-        return res.status(404).json({ message: "No organization associated with this user" });
-      }
-      
-      // Validate onboarding data
-      const validatedData = onboardingSchema.parse(req.body);
-      
-      // Update organization with onboarding data
-      const organization = await storage.updateOrganization(organizationId, {
-        position: validatedData.position,
-        industry: validatedData.industry,
-        companySize: validatedData.companySize,
-        signingFrequency: validatedData.signingFrequency,
-        creationFrequency: validatedData.creationFrequency,
-        onboardingCompleted: true
-      });
-      
-      if (!organization) {
-        return res.status(404).json({ message: "Organization not found" });
-      }
-      
-      // Create activity for completed onboarding
-      await storage.createActivity({
-        organizationId,
-        userId: (req as any).user.id,
-        type: "onboarding_completed",
-        description: "Organization completed the onboarding process"
-      });
-      
-      return res.json({
-        success: true,
-        message: "Onboarding completed successfully",
-        organization
-      });
-    } catch (error: any) {
-      console.error("Onboarding error:", error);
-      return res.status(error.status || 500).json({ 
-        message: error.message || "An error occurred during onboarding" 
-      });
-    }
-  });
-
-  // User/Marketer routes
-  router.get("/marketers", authenticate, authorize([UserRole.ADMIN]), async (req, res) => {
-    try {
-      const organizationId = (req as any).user.organizationId;
-      
-      if (!organizationId) {
-        return res.status(404).json({ message: "No organization associated with this user" });
-      }
-      
-      const users = await storage.getUsersByOrganization(organizationId);
-      
-      // Filter to only get marketers
-      const marketers = users.filter(user => user.role === UserRole.MARKETER);
-      
-      return res.json(marketers);
-    } catch (error: any) {
-      return res.status(500).json({ message: error.message });
-    }
-  });
-
-  app.post("/api/marketers", authenticate, authorize([UserRole.ADMIN]), async (req, res) => {
-    try {
-      const organizationId = (req as any).user.organizationId;
-      
-      if (!organizationId) {
-        return res.status(404).json({ message: "No organization associated with this user" });
-      }
-      
-      // Check plan limits
-      const organization = await storage.getOrganization(organizationId);
-      if (!organization) {
-        return res.status(404).json({ message: "Organization not found" });
-      }
-      
-      const marketers = await storage.getUsersByOrganization(organizationId);
-      const marketerCount = marketers.filter(u => u.role === UserRole.MARKETER).length;
-      
-      const planLimits = PLAN_LIMITS[organization.plan as SubscriptionPlan];
-      if (marketerCount >= planLimits.marketers) {
-        return res.status(403).json({ 
-          message: `Your plan allows a maximum of ${planLimits.marketers} marketers. Please upgrade your plan.` 
-        });
-      }
-      
-      // Generate a random password for the marketer
-      const temporaryPassword = randomBytes(8).toString('hex');
-      
-      // Create marketer
-      const marketer = await storage.createUser({
-        organizationId,
-        name: req.body.name,
-        email: req.body.email,
-        password: temporaryPassword,
-        role: UserRole.MARKETER,
-        status: "pending"
-      });
-      
-      // Create activity
-      await storage.createActivity({
-        organizationId,
-        userId: (req as any).user.id,
-        type: "marketer_invited",
-        description: `${req.body.name} invited as a new marketer`
-      });
-      
-      // In a real app, you would send an email with the invitation link here
-      
-      return res.status(201).json({
-        marketer: {
-          id: marketer.id,
-          name: marketer.name,
-          email: marketer.email,
-          status: marketer.status
-        },
-        inviteLink: `${req.protocol}://${req.get('host')}/marketer/accept-invite?email=${marketer.email}&token=${temporaryPassword}`
-      });
-    } catch (error: any) {
-      return res.status(500).json({ message: error.message });
-    }
-  });
-
-  router.get("/marketers/top", authenticate, async (req, res) => {
-    try {
-      const organizationId = (req as any).user.organizationId;
-      
-      if (!organizationId) {
-        return res.status(404).json({ message: "No organization associated with this user" });
-      }
-      
+        return res
+          .status(404)
+          .json({ message: "No organization associated with this user" });
+      }
+
       const limit = parseInt(req.query.limit as string) || 5;
       const topMarketers = await storage.getTopMarketers(organizationId, limit);
-      
+
       return res.json(topMarketers);
     } catch (error: any) {
       return res.status(500).json({ message: error.message });
@@ -567,76 +651,87 @@
   router.get("/apps", authenticate, async (req, res) => {
     try {
       const organizationId = (req as any).user.organizationId;
-      
+
       if (!organizationId) {
-        return res.status(404).json({ message: "No organization associated with this user" });
-      }
-      
+        return res
+          .status(404)
+          .json({ message: "No organization associated with this user" });
+      }
+
       const apps = await storage.getAppsByOrganization(organizationId);
-      
+
       return res.json(apps);
     } catch (error: any) {
       return res.status(500).json({ message: error.message });
     }
   });
 
-  app.post("/api/apps", authenticate, authorize([UserRole.ADMIN]), async (req, res) => {
+  app.post(
+    "/api/apps",
+    authenticate,
+    authorize([UserRole.ADMIN]),
+    async (req, res) => {
+      try {
+        const organizationId = (req as any).user.organizationId;
+
+        if (!organizationId) {
+          return res
+            .status(404)
+            .json({ message: "No organization associated with this user" });
+        }
+
+        // Check plan limits
+        const organization = await storage.getOrganization(organizationId);
+        if (!organization) {
+          return res.status(404).json({ message: "Organization not found" });
+        }
+
+        const apps = await storage.getAppsByOrganization(organizationId);
+
+        const planLimits = PLAN_LIMITS[organization.plan as SubscriptionPlan];
+        if (apps.length >= planLimits.apps) {
+          return res.status(403).json({
+            message: `Your plan allows a maximum of ${planLimits.apps} apps. Please upgrade your plan.`,
+          });
+        }
+
+        // Validate app data
+        const validatedData = insertAppSchema.parse({
+          ...req.body,
+          organizationId,
+        });
+
+        // Create app
+        const app = await storage.createApp(validatedData);
+
+        // Create activity
+        await storage.createActivity({
+          organizationId,
+          userId: (req as any).user.id,
+          type: "app_created",
+          description: `New app "${app.name}" created`,
+        });
+
+        return res.status(201).json(app);
+      } catch (error: any) {
+        return res.status(400).json({ message: error.message });
+      }
+    },
+  );
+
+  router.get("/apps/top", authenticate, async (req, res) => {
     try {
       const organizationId = (req as any).user.organizationId;
-      
+
       if (!organizationId) {
-        return res.status(404).json({ message: "No organization associated with this user" });
-      }
-      
-      // Check plan limits
-      const organization = await storage.getOrganization(organizationId);
-      if (!organization) {
-        return res.status(404).json({ message: "Organization not found" });
-      }
-      
-      const apps = await storage.getAppsByOrganization(organizationId);
-      
-      const planLimits = PLAN_LIMITS[organization.plan as SubscriptionPlan];
-      if (apps.length >= planLimits.apps) {
-        return res.status(403).json({ 
-          message: `Your plan allows a maximum of ${planLimits.apps} apps. Please upgrade your plan.` 
-        });
-      }
-      
-      // Validate app data
-      const validatedData = insertAppSchema.parse({
-        ...req.body,
-        organizationId
-      });
-      
-      // Create app
-      const app = await storage.createApp(validatedData);
-      
-      // Create activity
-      await storage.createActivity({
-        organizationId,
-        userId: (req as any).user.id,
-        type: "app_created",
-        description: `New app "${app.name}" created`
-      });
-      
-      return res.status(201).json(app);
-    } catch (error: any) {
-      return res.status(400).json({ message: error.message });
-    }
-  });
-
-  router.get("/apps/top", authenticate, async (req, res) => {
-    try {
-      const organizationId = (req as any).user.organizationId;
-      
-      if (!organizationId) {
-        return res.status(404).json({ message: "No organization associated with this user" });
-      }
-      
+        return res
+          .status(404)
+          .json({ message: "No organization associated with this user" });
+      }
+
       const limit = parseInt(req.query.limit as string) || 5;
       const topProducts = await storage.getTopProducts(organizationId, limit);
-      
+
       return res.json(topProducts);
     } catch (error: any) {
       return res.status(500).json({ message: error.message });
@@ -647,9 +742,9 @@
   router.get("/affiliate-links", authenticate, async (req, res) => {
     try {
       const userId = (req as any).user.id;
-      
+
       const links = await storage.getAffiliateLinksByUser(userId);
-      
+
       return res.json(links);
     } catch (error: any) {
       return res.status(500).json({ message: error.message });
@@ -660,38 +755,40 @@
     try {
       const userId = (req as any).user.id;
       const organizationId = (req as any).user.organizationId;
-      
+
       if (!organizationId) {
-        return res.status(404).json({ message: "No organization associated with this user" });
-      }
-      
+        return res
+          .status(404)
+          .json({ message: "No organization associated with this user" });
+      }
+
       // Validate app exists and belongs to the organization
       const app = await storage.getApp(req.body.appId);
-      
+
       if (!app || app.organizationId !== organizationId) {
         return res.status(404).json({ message: "App not found" });
       }
-      
+
       // Generate a unique code for the link
-      const code = randomBytes(6).toString('hex');
-      
+      const code = randomBytes(6).toString("hex");
+
       // Create the link
       const validatedData = insertAffiliateLinkSchema.parse({
         userId,
         appId: app.id,
-        code
-      });
-      
+        code,
+      });
+
       const link = await storage.createAffiliateLink(validatedData);
-      
+
       // Create activity
       await storage.createActivity({
         organizationId,
         userId,
         type: "affiliate_link_created",
-        description: `New affiliate link created for "${app.name}"`
-      });
-      
+        description: `New affiliate link created for "${app.name}"`,
+      });
+
       return res.status(201).json(link);
     } catch (error: any) {
       return res.status(400).json({ message: error.message });
@@ -701,26 +798,26 @@
   router.get("/affiliate-links/:code/redirect", async (req, res) => {
     try {
       const { code } = req.params;
-      
+
       // Find the link by code
       const link = await storage.getAffiliateLinkByCode(code);
-      
+
       if (!link) {
         return res.status(404).json({ message: "Affiliate link not found" });
       }
-      
+
       // Get the app details
       const app = await storage.getApp(link.appId);
-      
+
       if (!app) {
         return res.status(404).json({ message: "App not found" });
       }
-      
+
       // Increment click count
       await storage.incrementLinkClicks(link.id);
-      
+
       // In a real implementation, you might want to track more information about the click
-      
+
       // Redirect to the app URL
       return res.redirect(`${app.baseUrl}?ref=${link.code}`);
     } catch (error: any) {
@@ -733,27 +830,27 @@
     try {
       // In a real implementation, you would verify the webhook signature
       // and perform additional validation
-      
+
       const { code, transactionId, amount } = req.body;
-      
+
       if (!code || !transactionId || !amount) {
         return res.status(400).json({ message: "Missing required fields" });
       }
-      
+
       // Find the link by code
       const link = await storage.getAffiliateLinkByCode(code);
-      
+
       if (!link) {
         return res.status(404).json({ message: "Affiliate link not found" });
       }
-      
+
       // Get the app details
       const app = await storage.getApp(link.appId);
-      
+
       if (!app) {
         return res.status(404).json({ message: "App not found" });
       }
-      
+
       // Calculate commission
       let commission = 0;
       if (app.commissionType === "percentage") {
@@ -761,7 +858,7 @@
       } else {
         commission = app.commissionValue;
       }
-      
+
       // Create conversion
       const validatedData = insertConversionSchema.parse({
         linkId: link.id,
@@ -769,37 +866,41 @@
         amount,
         commission,
         status: "pending",
-        metadata: req.body
-      });
-      
+        metadata: req.body,
+      });
+
       const conversion = await storage.createConversion(validatedData);
-      
+
       // Get user and organization info
       const user = await storage.getUser(link.userId);
-      const organization = user?.organizationId ? await storage.getOrganization(user.organizationId) : null;
-      
+      const organization = user?.organizationId
+        ? await storage.getOrganization(user.organizationId)
+        : null;
+
       // Create activity
       if (user && organization) {
         await storage.createActivity({
           organizationId: organization.id,
           userId: user.id,
           type: "conversion_created",
-          description: `New conversion for "${app.name}" - $${amount.toFixed(2)}`
+          description: `New conversion for "${app.name}" - $${amount.toFixed(2)}`,
         });
-        
+
         // In a real implementation, you might want to send a notification to the user
-        
+
         // Call the organization webhook if configured
         if (organization.webhookUrl) {
           try {
             // In a real implementation, you would use axios to call the webhook
-            console.log(`Would call webhook at ${organization.webhookUrl} with conversion data`);
+            console.log(
+              `Would call webhook at ${organization.webhookUrl} with conversion data`,
+            );
           } catch (webhookError) {
             console.error("Webhook delivery failed:", webhookError);
           }
         }
       }
-      
+
       return res.status(201).json(conversion);
     } catch (error: any) {
       return res.status(400).json({ message: error.message });
@@ -811,17 +912,18 @@
       const userId = (req as any).user.id;
       const role = (req as any).user.role;
       const organizationId = (req as any).user.organizationId;
-      
+
       let conversions = [];
-      
+
       if (role === UserRole.ADMIN && organizationId) {
         // Admins see all conversions for their organization
-        conversions = await storage.getConversionsByOrganization(organizationId);
+        conversions =
+          await storage.getConversionsByOrganization(organizationId);
       } else {
         // Marketers see only their own conversions
         conversions = await storage.getConversionsByUser(userId);
       }
-      
+
       return res.json(conversions);
     } catch (error: any) {
       return res.status(500).json({ message: error.message });
@@ -832,13 +934,15 @@
   router.get("/analytics/organization", authenticate, async (req, res) => {
     try {
       const organizationId = (req as any).user.organizationId;
-      
+
       if (!organizationId) {
-        return res.status(404).json({ message: "No organization associated with this user" });
-      }
-      
+        return res
+          .status(404)
+          .json({ message: "No organization associated with this user" });
+      }
+
       const stats = await storage.getOrganizationStats(organizationId);
-      
+
       return res.json(stats);
     } catch (error: any) {
       return res.status(500).json({ message: error.message });
@@ -848,9 +952,9 @@
   router.get("/analytics/user", authenticate, async (req, res) => {
     try {
       const userId = (req as any).user.id;
-      
+
       const stats = await storage.getUserStats(userId);
-      
+
       return res.json(stats);
     } catch (error: any) {
       return res.status(500).json({ message: error.message });
@@ -861,14 +965,19 @@
   router.get("/activities", authenticate, async (req, res) => {
     try {
       const organizationId = (req as any).user.organizationId;
-      
+
       if (!organizationId) {
-        return res.status(404).json({ message: "No organization associated with this user" });
-      }
-      
+        return res
+          .status(404)
+          .json({ message: "No organization associated with this user" });
+      }
+
       const limit = parseInt(req.query.limit as string) || 10;
-      const activities = await storage.getActivitiesByOrganization(organizationId, limit);
-      
+      const activities = await storage.getActivitiesByOrganization(
+        organizationId,
+        limit,
+      );
+
       return res.json(activities);
     } catch (error: any) {
       return res.status(500).json({ message: error.message });
@@ -879,23 +988,23 @@
   app.post("/api/payouts/request", authenticate, async (req, res) => {
     try {
       const userId = (req as any).user.id;
-      
+
       const { amount, paymentMethod } = req.body;
-      
+
       if (!amount || !paymentMethod) {
         return res.status(400).json({ message: "Missing required fields" });
       }
-      
+
       // Create payout
       const payout = await storage.createPayout({
         userId,
         amount,
         status: "pending",
-        paymentMethod
-      });
-      
+        paymentMethod,
+      });
+
       // In a real implementation, you would integrate with payment providers here
-      
+
       return res.status(201).json(payout);
     } catch (error: any) {
       return res.status(400).json({ message: error.message });
@@ -905,9 +1014,9 @@
   app.get("/api/payouts", authenticate, async (req, res) => {
     try {
       const userId = (req as any).user.id;
-      
+
       const payouts = await storage.getPayoutsByUser(userId);
-      
+
       return res.json(payouts);
     } catch (error: any) {
       return res.status(500).json({ message: error.message });
